--- conflicted
+++ resolved
@@ -244,11 +244,7 @@
         Ok(())
     }
 
-<<<<<<< HEAD
-    pub fn start_video(&self, data_outs: &mut GstOutputs, stream_name: &str) -> Result<Never> {
-=======
-    pub fn start_video(&self, data_out: &mut dyn Write, stream_name: &str, channel_id: u32) -> Result<Never> {
->>>>>>> fb83321d
+    pub fn start_video(&self, data_outs: &mut GstOutputs, stream_name: &str, channel_id: u32) -> Result<Never> {
         let connection = self
             .connection
             .as_ref()
